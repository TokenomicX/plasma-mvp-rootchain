pragma solidity ^0.4.18;
import '../Libraries/SafeMath.sol';
import '../Libraries/Math.sol';
import '../Libraries/RLP.sol';
import '../Libraries/Merkle.sol';
import '../Libraries/Merkle.sol';
import '../Libraries/Validate.sol';
import '../DataStructures/PriorityQueue.sol';


contract RootChain {
    using SafeMath for uint256;
    using RLP for bytes;
    using RLP for RLP.RLPItem;
    using RLP for RLP.Iterator;
    using Merkle for bytes32;

    //TODO: Refactor submit block to have block number included. Aggregate signatures for start exit. Create Withdraw method.
    //TODO: Create reward system to incentivize fraud proofs
    //TODO: Possibly useful to rely on OpenZeppelin instead of current Library contracts.
    //TODO: Slash malicious block proposer. Not useful in PoA.

    /*
     * Events
     */
    event Deposit(address depositor, uint256 amount);

    /*
     *  Storage
     */
    mapping(uint256 => childBlock) public childChain;
    mapping(uint256 => exit) public exits;
    mapping(uint256 => uint256) public exitIds;
    PriorityQueue exitsQueue;
    address public authority;
    uint256 public currentChildBlock;
    uint256 public lastParentBlock;
    uint256 public recentBlock;
    uint256 public weekOldBlock;
    uint256 minExitBond; //this is a percentage out of 100 that user must stake to exit.

    bytes32[16] zeroHashes;

    struct exit {
        address owner;
        uint256 amount;
        uint256 bond;
        uint256[3] utxoPos;
    }

    struct childBlock {
        bytes32 root;
        uint256 created_at;
    }

    /*
     *  Modifiers
     */
    modifier isAuthority() {
        require(msg.sender == authority);
        _;
    }

    modifier incrementOldBlocks() {
        while (childChain[weekOldBlock].created_at < block.timestamp.sub(1 weeks)) {
            if (childChain[weekOldBlock].created_at == 0) 
                break;
            weekOldBlock = weekOldBlock.add(1);
        }
        _;
    }

    function RootChain()
        public
    {
        authority = msg.sender;
        currentChildBlock = 1;
        lastParentBlock = block.number;
        exitsQueue = new PriorityQueue();
        minExitBond = 5; // 5% of UTXO
        bytes32 intermediate;
        for (uint256 i = 0; i < 16; i += 1) {
            zeroHashes[i] = intermediate;
            intermediate = keccak256(intermediate, intermediate);
        }
    }
    /// @param root 32 byte merkleRoot of ChildChain block 
    /// @notice childChain blocks can only be submitted at most every 6 root chain blocks
    function submitBlock(bytes32 root)
        public
        isAuthority
        incrementOldBlocks
    {
        require(block.number >= lastParentBlock.add(6));
        childChain[currentChildBlock] = childBlock({
            root: root,
            created_at: block.timestamp
        });
        currentChildBlock = currentChildBlock.add(1);
        lastParentBlock = block.number;
    }

    /// @dev txBytes Length 11 RLP encoding of Transaction excluding signatures
    /// @notice owner and value should be encoded in Output 1 
    /// @notice hash of txBytes is hashed with a empty signature 
    function deposit(bytes txBytes)
        public
        payable
    {
        var txList = txBytes.toRLPItem().toList();
        require(txList.length == 11);
        for (uint256 i; i < 6; i++) {
            require(txList[i].toUint() == 0);
        }
        require(txList[7].toUint() == msg.value);
        require(txList[9].toUint() == 0);
        bytes32 root = keccak256(keccak256(txBytes), new bytes(130));
        for (i = 0; i < 16; i++) {
            root = keccak256(root, zeroHashes[i]);
        }
        childChain[currentChildBlock] = childBlock({
            root: root,
            created_at: block.timestamp
        });
        currentChildBlock = currentChildBlock.add(1);
        Deposit(txList[6].toAddress(), txList[7].toUint());
    }

    function getChildChain(uint256 blockNumber)
        public
        view
        returns (bytes32, uint256)
    {
        return (childChain[blockNumber].root, childChain[blockNumber].created_at);
    }

    function getExit(uint256 priority)
        public
        view
        returns (address, uint256, uint256[3])
    {
        return (exits[priority].owner, exits[priority].amount, exits[priority].utxoPos);
    }

<<<<<<< HEAD
    /// txPos[0] Plasma block number in which the transaction occured
    /// txPos[1] Transaction Index within the block
    /// txPos[2] Output Index within the transaction (either 0 or 1)
=======
    /// @param txPos [0] Plasma block number in which the transaction occured
    /// @param txPos [1] Transaction Index within the block
    /// @param txPos [2] Output Index within the transaction (either 0 or 1)
>>>>>>> 24ee3461
    /// @param sigs First 130 bytes are signature of transaction and the rest is confirm signature
    /// @notice Each signature is 65 bytes
    function startExit(uint256[3] txPos, bytes txBytes, bytes proof, bytes sigs)
        public
        payable
        incrementOldBlocks
    {
        var txList = txBytes.toRLPItem().toList();
        require(txList.length == 11);
        require(msg.sender == txList[6 + 2 * txPos[2]].toAddress());
        require(msg.value >= txList[7 + 2 * txPos[2]].toUint() * minExitBond / 100);
        bytes32 txHash = keccak256(txBytes);
        bytes32 merkleHash = keccak256(txHash, ByteUtils.slice(sigs, 0, 130));
        uint256 inputCount = txList[3].toUint() * 1000000 + txList[0].toUint();
        require(Validate.checkSigs(txHash, childChain[txPos[0]].root, inputCount, sigs));
        require(merkleHash.checkMembership(txPos[1], childChain[txPos[0]].root, proof));
        uint256 priority = 1000000000 + txPos[1] * 10000 + txPos[2];
        uint256 exitId = txPos[0].mul(priority);
        priority = priority.mul(Math.max(txPos[0], weekOldBlock));
        require(exitIds[exitId] == 0);
        require(exits[priority].amount == 0);
        exitIds[exitId] = priority;
        exitsQueue.insert(priority);
        exits[priority] = exit({
            owner: txList[6 + 2 * txPos[2]].toAddress(),
            amount: txList[7 + 2 * txPos[2]].toUint(),
            bond: msg.value,
            utxoPos: txPos
        });
    }

<<<<<<< HEAD
    /// txPos[0] Plasma block number in which the challenger's transaction occured
    /// txPos[1] Transaction Index within the block
    /// txPos[2] Output Index within the transaction (either 0 or 1)
=======
    /// @param txPos [0] Plasma block number in which the challenger's transaction occured
    /// @param txPos [1] Transaction Index within the block
    /// @param txPos [2] Output Index within the transaction (either 0 or 1)
>>>>>>> 24ee3461
    function challengeExit(uint256 exitId, uint256[3] txPos, bytes txBytes, bytes proof, bytes sigs, bytes confirmationSig)
        public
        payable
    {
        var txList = txBytes.toRLPItem().toList();
        require(txList.length == 11);
        uint256 priority = exitIds[exitId];
        uint256[3] memory exitsUtxoPos = exits[priority].utxoPos;
        require(exitsUtxoPos[0] == txList[0 + 2 * exitsUtxoPos[2]].toUint());
        require(exitsUtxoPos[1] == txList[1 + 2 * exitsUtxoPos[2]].toUint());
        require(exitsUtxoPos[2] == txList[2 + 2 * exitsUtxoPos[2]].toUint());
        var txHash = keccak256(txBytes);
        var confirmationHash = keccak256(txHash, sigs, childChain[txPos[0]].root);
        var merkleHash = keccak256(txHash, sigs);
        address owner = exits[priority].owner;
        require(owner == ECRecovery.recover(confirmationHash, confirmationSig));
        require(merkleHash.checkMembership(txPos[1], childChain[txPos[0]].root, proof));
        msg.sender.transfer(exits[priority].bond);
        delete exits[priority];
        delete exitIds[exitId];
    }

    function finalizeExits()
        public
        incrementOldBlocks
        returns (uint256)
    {
        uint256 twoWeekOldTimestamp = block.timestamp.sub(2 weeks);
        exit memory currentExit = exits[exitsQueue.getMin()];
        while (childChain[currentExit.utxoPos[0]].created_at < twoWeekOldTimestamp && exitsQueue.currentSize() > 0) {
            // return childChain[currentExit.utxoPos[0]].created_at;
            uint256 exitId = currentExit.utxoPos[0] * 1000000000 + currentExit.utxoPos[1] * 10000 + currentExit.utxoPos[2];
            currentExit.owner.transfer(currentExit.amount + currentExit.bond);
            uint256 priority = exitsQueue.delMin();
            delete exits[priority];
            delete exitIds[exitId];
            currentExit = exits[exitsQueue.getMin()];
        }
    }

}<|MERGE_RESOLUTION|>--- conflicted
+++ resolved
@@ -142,15 +142,9 @@
         return (exits[priority].owner, exits[priority].amount, exits[priority].utxoPos);
     }
 
-<<<<<<< HEAD
-    /// txPos[0] Plasma block number in which the transaction occured
-    /// txPos[1] Transaction Index within the block
-    /// txPos[2] Output Index within the transaction (either 0 or 1)
-=======
     /// @param txPos [0] Plasma block number in which the transaction occured
     /// @param txPos [1] Transaction Index within the block
     /// @param txPos [2] Output Index within the transaction (either 0 or 1)
->>>>>>> 24ee3461
     /// @param sigs First 130 bytes are signature of transaction and the rest is confirm signature
     /// @notice Each signature is 65 bytes
     function startExit(uint256[3] txPos, bytes txBytes, bytes proof, bytes sigs)
@@ -182,15 +176,9 @@
         });
     }
 
-<<<<<<< HEAD
-    /// txPos[0] Plasma block number in which the challenger's transaction occured
-    /// txPos[1] Transaction Index within the block
-    /// txPos[2] Output Index within the transaction (either 0 or 1)
-=======
     /// @param txPos [0] Plasma block number in which the challenger's transaction occured
     /// @param txPos [1] Transaction Index within the block
     /// @param txPos [2] Output Index within the transaction (either 0 or 1)
->>>>>>> 24ee3461
     function challengeExit(uint256 exitId, uint256[3] txPos, bytes txBytes, bytes proof, bytes sigs, bytes confirmationSig)
         public
         payable
