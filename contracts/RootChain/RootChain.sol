pragma solidity ^0.4.18;
import '../Libraries/SafeMath.sol';
import '../Libraries/Math.sol';
import '../Libraries/RLP.sol';
import '../Libraries/Merkle.sol';
import '../Libraries/Merkle.sol';
import '../Libraries/Validate.sol';
import '../DataStructures/PriorityQueue.sol';


contract RootChain {
    using SafeMath for uint256;
    using RLP for bytes;
    using RLP for RLP.RLPItem;
    using RLP for RLP.Iterator;
    using Merkle for bytes32;


    address public authority;

    /*
     *  Modifiers
     */
    modifier isAuthority() {
        require(msg.sender == authority);
        _;
    }

    /*
     * Events
     */
    event Deposit(address depositor, uint256 amount);

    /*
     *  Storage
     */
    mapping(uint256 => childBlock) public childChain;
<<<<<<< HEAD
    mapping(address => uint256) public failedWithdrawals;
=======
    mapping(uint256 => exit) public exits;
    mapping(uint256 => uint256) public exitIds;
    mapping(address => uint256) public balances;
    PriorityQueue exitsQueue;
    address public authority;
    uint256 public currentChildBlock;
    uint256 public lastParentBlock;
    uint256 public recentBlock;
    uint256 public weekOldBlock;
    uint256 minExitBond; //this is a percentage out of 100 that user must stake to exit.

    bytes32[16] zeroHashes;
>>>>>>> f0053906

    // startExit mechanism
    PriorityQueue exitsQueue;
    uint256 minExitBond;
    mapping(uint256 => exit) public exits;
    struct exit {
        address owner;
        uint256 amount;
        uint256 bond;
        uint256 created_at;
        uint256[3] utxoPos;
    }

    // child chain
    uint256 public currentChildBlock;
    uint256 public lastParentBlock;
    struct childBlock {
        bytes32 root;
        uint256 created_at;
    }

    // avoid recomputations
    bytes32[16] zeroHashes;

<<<<<<< HEAD
=======
    modifier incrementOldBlocks() {
        while (childChain[weekOldBlock].created_at < block.timestamp.sub(1 weeks)) {
            if (childChain[weekOldBlock].created_at == 0)
                break;
            weekOldBlock = weekOldBlock.add(1);
        }
        _;
    }
>>>>>>> f0053906

    function RootChain()
        public
    {
        authority = msg.sender;
        currentChildBlock = 1;
        lastParentBlock = block.number;

        exitsQueue = new PriorityQueue();

        // currently 5% of the the UTXO
        minExitBond = 5;

        bytes32 zeroBytes;
        for (uint256 i = 0; i < 16; i += 1) { // depth-16 merkle tree
            zeroHashes[i] = zeroBytes;
            zeroBytes = keccak256(zeroBytes, zeroBytes);
        }
    }
<<<<<<< HEAD

    /// @param root 32 byte merkleRoot of ChildChain block 
=======
    /// @param root 32 byte merkleRoot of ChildChain block
>>>>>>> f0053906
    /// @notice childChain blocks can only be submitted at most every 6 root chain blocks
    function submitBlock(bytes32 root)
        public
        isAuthority
    {
        // ensure finality on previous blocks before submitting another
        require(block.number >= lastParentBlock.add(6));
        childChain[currentChildBlock] = childBlock({
            root: root,
            created_at: block.timestamp
        });

        currentChildBlock = currentChildBlock.add(1);
        lastParentBlock = block.number;
    }

<<<<<<< HEAD
    /// @notice owner and value should be encoded in Output 1 
    /// @notice hash of txBytes is hashed with a empty signature 
=======
    /// @dev txBytes Length 11 RLP encoding of Transaction excluding signatures
    /// @notice owner and value should be encoded in Output 1
    /// @notice hash of txBytes is hashed with a empty signature
>>>>>>> f0053906
    function deposit(bytes txBytes)
        public
        payable
    {
        var txList = txBytes.toRLPItem().toList();
        require(txList[6].toAddress() == msg.sender);
        require(txList[7].toUint() == msg.value);

        /*
            The signatures is kept seperate from the txBytes so that the signatures and
            confirm sign over the same hash
        */

        // construct the merkle root
        bytes32 root = keccak256(keccak256(txBytes), new bytes(130));
        for (uint256 i = 0; i < 16; i++) {
            root = keccak256(root, zeroHashes[i]);
        }

        childChain[currentChildBlock] = childBlock({
            root: root,
            created_at: block.timestamp
        });

        currentChildBlock = currentChildBlock.add(1);
        Deposit(msg.sender, msg.value);
    }

    function getChildChain(uint256 blockNumber)
        public
        view
        returns (bytes32, uint256)
    {
        return (childChain[blockNumber].root, childChain[blockNumber].created_at);
    }

    function getExit(uint256 priority)
        public
        view
        returns (address, uint256, uint256[3], uint256)
    {
        return (exits[priority].owner, exits[priority].amount, exits[priority].utxoPos, exits[priority].created_at);
    }

    /// @param txPos [0] Plasma block number in which the transaction occured
    /// @param txPos [1] Transaction Index within the block
    /// @param txPos [2] Output Index within the transaction (either 0 or 1)
    /// @param sigs First 130 bytes are signature of transaction and the rest is confirm signature
    /// @notice Each signature is 65 bytes
    function startExit(uint256[3] txPos, bytes txBytes, bytes proof, bytes sigs)
        public
        payable
    {
        // txBytes verification
        var txList = txBytes.toRLPItem().toList();
        require(txList.length == 11);
        require(msg.sender == txList[6 + 2 * txPos[2]].toAddress());
        require(msg.value >= txList[7 + 2 * txPos[2]].toUint() * (minExitBond/100));


        // creating the correct merkle leaf
        bytes32 txHash = keccak256(txBytes);
        bytes32 merkleHash = keccak256(txHash, ByteUtils.slice(sigs, 0, 130));
<<<<<<< HEAD

        // will be fixed by collin's pr issue
        uint256 inputCount = txList[3].toUint() * 1000000 + txList[0].toUint();
        require(Validate.checkSigs(txHash, childChain[txPos[0]].root, inputCount, sigs));
=======
        require(Validate.checkSigs(txHash, childChain[txPos[0]].root, txList[0].toUint(), txList[3].toUint(), sigs));
>>>>>>> f0053906
        require(merkleHash.checkMembership(txPos[1], childChain[txPos[0]].root, proof));

        // one-to-one mapping between priority and exit
        uint256 priority = 1000000000*txPos[0] + 10000*txPos[1] + txPos[0];
        require(exits[priority].amount == 0);
        exitsQueue.insert(priority);

        exits[priority] = exit({
            owner: txList[6 + 2 * txPos[2]].toAddress(),
            amount: txList[7 + 2 * txPos[2]].toUint(),
            bond: msg.value,
            utxoPos: txPos,
            created_at: block.timestamp
        });
    }

    /// @param txPos [0] Plasma block number in which the challenger's transaction occured
    /// @param txPos [1] Transaction Index within the block
    /// @param txPos [2] Output Index within the transaction (either 0 or 1)
    function challengeExit(uint256[3] txPos, bytes txBytes, bytes proof, bytes sigs, bytes confirmationSig)
        public
        payable
    {
        // txBytes verification
        var txList = txBytes.toRLPItem().toList();
        require(txList.length == 11);

        // start-exit verification
        uint256 priority = 1000000000*txPos[0] + 10000*txPos[1] + txPos[0];
        uint256[3] memory utxoPos = exits[priority].utxoPos;
        require(utxoPos[0] == txList[0 + 2 * utxoPos[2]].toUint());
        require(utxoPos[1] == txList[1 + 2 * utxoPos[2]].toUint());
        require(utxoPos[2] == txList[2 + 2 * utxoPos[2]].toUint());

        /*
           Confirmation sig includes:
              txHash, sigs, block header
          */
        
        var txHash = keccak256(txBytes);
        var merkleHash = keccak256(txHash, sigs);
        var confirmationHash = keccak256(txHash, sigs, childChain[txPos[0]].root);

        require(exits[priority].owner == ECRecovery.recover(confirmationHash, confirmationSig));
        require(merkleHash.checkMembership(txPos[1], childChain[txPos[0]].root, proof));
<<<<<<< HEAD

        msg.sender.transfer(exits[priority].bond);
=======
        // msg.sender.transfer(exits[priority].bond);
        balances[msg.sender] = balances[msg.sender].add(exits[priority].bond);
>>>>>>> f0053906
        delete exits[priority];
    }

    function finalizeExits()
        public
    {
<<<<<<< HEAD
        // retrieve the lowest priority and the appropriate exit struct
        uint256 priority = exitsQueue.getMin();
        exit memory currentExit = exits[priority];

        while (exitsQueue.currentSize() > 0 && (block.timestamp - currentExit.created_at) > 1 weeks) {

            // prevent a potential DoS attack if from someone purposely reverting a payment
            if(!currentExit.owner.send(currentExit.amount + currentExit.bond)) {
                failedWithdrawals[currentExit.owner] = currentExit.amount + currentExit.bond;
            }

            // delete the finalized exit
            priority = exitsQueue.delMin();
=======
        uint256 twoWeekOldTimestamp = block.timestamp.sub(2 weeks);
        exit memory currentExit = exits[exitsQueue.getMin()];
        while (childChain[currentExit.utxoPos[0]].created_at < twoWeekOldTimestamp && exitsQueue.currentSize() > 0) {
            // return childChain[currentExit.utxoPos[0]].created_at;
            uint256 exitId = currentExit.utxoPos[0] * 1000000000 + currentExit.utxoPos[1] * 10000 + currentExit.utxoPos[2];
            //currentExit.owner.transfer(currentExit.amount + currentExit.bond);
            uint256 amountToAdd = currentExit.amount.add(currentExit.bond);
            balances[currentExit.owner] = balances[currentExit.owner].add(amountToAdd);
            uint256 priority = exitsQueue.delMin();
>>>>>>> f0053906
            delete exits[priority];

            // move onto the next oldest exit
            priority = exitsQueue.getMin();
            currentExit = exits[priority];
        }
    }

    function withdraw() 
        public
    {
        uint256 amt = failedWithdrawals[msg.sender];
        require(amt > 0);

        if(msg.sender.send(amt)) {
            delete failedWithdrawals[msg.sender];
        }
    }

    function withdraw()
        public
        returns (uint256)
    {
        if (balances[msg.sender] == 0) {
            return 0;
        }
        uint256 transferAmount = balances[msg.sender];
        delete balances[msg.sender];
        msg.sender.transfer(transferAmount);
        return transferAmount;
    }

}<|MERGE_RESOLUTION|>--- conflicted
+++ resolved
@@ -35,22 +35,7 @@
      *  Storage
      */
     mapping(uint256 => childBlock) public childChain;
-<<<<<<< HEAD
-    mapping(address => uint256) public failedWithdrawals;
-=======
-    mapping(uint256 => exit) public exits;
-    mapping(uint256 => uint256) public exitIds;
     mapping(address => uint256) public balances;
-    PriorityQueue exitsQueue;
-    address public authority;
-    uint256 public currentChildBlock;
-    uint256 public lastParentBlock;
-    uint256 public recentBlock;
-    uint256 public weekOldBlock;
-    uint256 minExitBond; //this is a percentage out of 100 that user must stake to exit.
-
-    bytes32[16] zeroHashes;
->>>>>>> f0053906
 
     // startExit mechanism
     PriorityQueue exitsQueue;
@@ -75,18 +60,6 @@
     // avoid recomputations
     bytes32[16] zeroHashes;
 
-<<<<<<< HEAD
-=======
-    modifier incrementOldBlocks() {
-        while (childChain[weekOldBlock].created_at < block.timestamp.sub(1 weeks)) {
-            if (childChain[weekOldBlock].created_at == 0)
-                break;
-            weekOldBlock = weekOldBlock.add(1);
-        }
-        _;
-    }
->>>>>>> f0053906
-
     function RootChain()
         public
     {
@@ -105,12 +78,8 @@
             zeroBytes = keccak256(zeroBytes, zeroBytes);
         }
     }
-<<<<<<< HEAD
 
     /// @param root 32 byte merkleRoot of ChildChain block 
-=======
-    /// @param root 32 byte merkleRoot of ChildChain block
->>>>>>> f0053906
     /// @notice childChain blocks can only be submitted at most every 6 root chain blocks
     function submitBlock(bytes32 root)
         public
@@ -127,14 +96,9 @@
         lastParentBlock = block.number;
     }
 
-<<<<<<< HEAD
-    /// @notice owner and value should be encoded in Output 1 
-    /// @notice hash of txBytes is hashed with a empty signature 
-=======
     /// @dev txBytes Length 11 RLP encoding of Transaction excluding signatures
     /// @notice owner and value should be encoded in Output 1
     /// @notice hash of txBytes is hashed with a empty signature
->>>>>>> f0053906
     function deposit(bytes txBytes)
         public
         payable
@@ -144,8 +108,8 @@
         require(txList[7].toUint() == msg.value);
 
         /*
-            The signatures is kept seperate from the txBytes so that the signatures and
-            confirm sign over the same hash
+            The signatures are kept seperate from the txBytes to avoid having to
+            recreate the txBytes after both signatures are created. 
         */
 
         // construct the merkle root
@@ -198,14 +162,7 @@
         // creating the correct merkle leaf
         bytes32 txHash = keccak256(txBytes);
         bytes32 merkleHash = keccak256(txHash, ByteUtils.slice(sigs, 0, 130));
-<<<<<<< HEAD
-
-        // will be fixed by collin's pr issue
-        uint256 inputCount = txList[3].toUint() * 1000000 + txList[0].toUint();
-        require(Validate.checkSigs(txHash, childChain[txPos[0]].root, inputCount, sigs));
-=======
         require(Validate.checkSigs(txHash, childChain[txPos[0]].root, txList[0].toUint(), txList[3].toUint(), sigs));
->>>>>>> f0053906
         require(merkleHash.checkMembership(txPos[1], childChain[txPos[0]].root, proof));
 
         // one-to-one mapping between priority and exit
@@ -241,7 +198,7 @@
         require(utxoPos[2] == txList[2 + 2 * utxoPos[2]].toUint());
 
         /*
-           Confirmation sig includes:
+           Confirmation sig:
               txHash, sigs, block header
           */
         
@@ -251,20 +208,15 @@
 
         require(exits[priority].owner == ECRecovery.recover(confirmationHash, confirmationSig));
         require(merkleHash.checkMembership(txPos[1], childChain[txPos[0]].root, proof));
-<<<<<<< HEAD
-
-        msg.sender.transfer(exits[priority].bond);
-=======
-        // msg.sender.transfer(exits[priority].bond);
+
+        // exit successfully challenged. Award the sender with the bond
         balances[msg.sender] = balances[msg.sender].add(exits[priority].bond);
->>>>>>> f0053906
         delete exits[priority];
     }
 
     function finalizeExits()
         public
     {
-<<<<<<< HEAD
         // retrieve the lowest priority and the appropriate exit struct
         uint256 priority = exitsQueue.getMin();
         exit memory currentExit = exits[priority];
@@ -272,23 +224,11 @@
         while (exitsQueue.currentSize() > 0 && (block.timestamp - currentExit.created_at) > 1 weeks) {
 
             // prevent a potential DoS attack if from someone purposely reverting a payment
-            if(!currentExit.owner.send(currentExit.amount + currentExit.bond)) {
-                failedWithdrawals[currentExit.owner] = currentExit.amount + currentExit.bond;
-            }
+            uint256 amountToAdd = currentExit.amount.add(currentExit.bond);
+            balances[currentExit.owner] = balances[currentExit.owner].add(amountToAdd);
 
             // delete the finalized exit
             priority = exitsQueue.delMin();
-=======
-        uint256 twoWeekOldTimestamp = block.timestamp.sub(2 weeks);
-        exit memory currentExit = exits[exitsQueue.getMin()];
-        while (childChain[currentExit.utxoPos[0]].created_at < twoWeekOldTimestamp && exitsQueue.currentSize() > 0) {
-            // return childChain[currentExit.utxoPos[0]].created_at;
-            uint256 exitId = currentExit.utxoPos[0] * 1000000000 + currentExit.utxoPos[1] * 10000 + currentExit.utxoPos[2];
-            //currentExit.owner.transfer(currentExit.amount + currentExit.bond);
-            uint256 amountToAdd = currentExit.amount.add(currentExit.bond);
-            balances[currentExit.owner] = balances[currentExit.owner].add(amountToAdd);
-            uint256 priority = exitsQueue.delMin();
->>>>>>> f0053906
             delete exits[priority];
 
             // move onto the next oldest exit
@@ -297,17 +237,6 @@
         }
     }
 
-    function withdraw() 
-        public
-    {
-        uint256 amt = failedWithdrawals[msg.sender];
-        require(amt > 0);
-
-        if(msg.sender.send(amt)) {
-            delete failedWithdrawals[msg.sender];
-        }
-    }
-
     function withdraw()
         public
         returns (uint256)
@@ -315,10 +244,12 @@
         if (balances[msg.sender] == 0) {
             return 0;
         }
+
         uint256 transferAmount = balances[msg.sender];
         delete balances[msg.sender];
+        
+        // will revert the above deletions if fails
         msg.sender.transfer(transferAmount);
         return transferAmount;
     }
-
 }