--- conflicted
+++ resolved
@@ -30,7 +30,6 @@
 
     it("Submit block from authority", async () => {
         let curr = parseInt(await rootchain.currentChildBlock.call());
-        let currValidatorBlocks = parseInt(await rootchain.validatorBlocks.call());
 
         // waiting at least 5 root chain blocks before submitting a block
         for (i = 0; i < 5; i++) {
@@ -40,10 +39,9 @@
         let blockRoot = '2984748479872';
         await rootchain.submitBlock(web3.fromAscii(blockRoot));
         let next = parseInt(await rootchain.currentChildBlock.call());
-        let validatorBlocks = parseInt(await rootchain.validatorBlocks.call());
-
-        assert.equal(curr + 1, next, "Child block did not increment");
-        assert.equal(currValidatorBlocks + 1, validatorBlocks, "Validator Blocks did not increment");
+        let interval = parseInt(await rootchain.childBlockInterval.call())
+
+        assert.equal(curr + interval, next, "Child block did not increment");
 
         let childBlock = await rootchain.getChildChain.call(curr);
         assert.equal(web3.toUtf8(childBlock[0]), blockRoot, 'Child block merkle root does not match submitted merkle root.');
@@ -51,74 +49,80 @@
 
     it("Depositing a block", async () => {
         let depositAmount = 50000;
-        let txBytes = RLP.encode([0, 0, 0, 0, 0, 0, accounts[2], depositAmount, 0, 0, 0]);
-        let validatorBlock = parseInt(await rootchain.validatorBlocks.call())
-        let prev =  parseInt(await rootchain.currentChildBlock.call());
+        let txBytes = RLP.encode([0, 0, 0, 0, 0, 0, 0, 0, 0, 0, accounts[2], depositAmount, 0, 0, 0]);
+        let validatorBlock = parseInt(await rootchain.currentChildBlock.call())
+        let prev =  parseInt(await rootchain.getDepositBlock.call());
 
         let result = await rootchain.deposit(validatorBlock, txBytes.toString('binary'), {from: accounts[2], value: depositAmount});
 
         assert.equal(result.logs[0].args.depositor, accounts[2], 'Deposit event does not match depositor address.');
         assert.equal(parseInt(result.logs[0].args.amount), depositAmount, 'Deposit event does not match deposit amount.');
 
-        let curr = parseInt(await rootchain.currentChildBlock.call());
+        let curr = parseInt(await rootchain.getDepositBlock.call());
         assert.equal(prev + 1, curr, "Child block did not increment");
     });
 
     it("Deposit then submit block", async () => {
         let depositAmount = 50000;
-        let txBytes = RLP.encode([0, 0, 0, 0, 0, 0, accounts[2], depositAmount, 0, 0, 0]);
-        let prevBlockNum = parseInt(await rootchain.currentChildBlock.call());
-        let validatorBlock = parseInt(await rootchain.validatorBlocks.call());
-
-        await rootchain.deposit(validatorBlock, txBytes.toString('binary'), {from: accounts[2], value: depositAmount});
-        let currBlockNum = parseInt(await rootchain.currentChildBlock.call());
-
-        assert.equal(prevBlockNum + 1, currBlockNum, "Child block did not increment after Deposit.");
-
-        for (i = 0; i < 5; i++) {
-            await web3.eth.sendTransaction({from: authority, 'to': accounts[1], value: 100});
-        }
+        let txBytes = RLP.encode([0, 0, 0, 0, 0, 0, 0, 0, 0, 0, accounts[2], depositAmount, 0, 0, 0]);
+        let prevValidatorBlock = parseInt(await rootchain.currentChildBlock.call());
+        let prevDepositBlock = parseInt(await rootchain.getDepositBlock.call())
+
+        await rootchain.deposit(prevValidatorBlock, txBytes.toString('binary'), {from: accounts[2], value: depositAmount});
+        let currValidatorBlock = parseInt(await rootchain.currentChildBlock.call());
+        let currDepositBlock = parseInt(await rootchain.getDepositBlock.call())
+
+        assert.equal(prevValidatorBlock, currValidatorBlock, "Child block incremented after Deposit.");
+        assert.equal(prevDepositBlock + 1, currDepositBlock, "Deposit block did not increment")
+
+        for (i = 0; i < 5; i++) {
+            await web3.eth.sendTransaction({from: authority, 'to': accounts[1], value: 100});
+        }
+
+        let interval = parseInt(await rootchain.childBlockInterval.call())
 
         let blockRoot = '2984748479872';
         await rootchain.submitBlock(web3.fromAscii(blockRoot));
         let nextBlockNum = parseInt(await rootchain.currentChildBlock.call());
-        assert.equal(currBlockNum + 1, nextBlockNum, "Child block did not increment after submitting a block.");
+        let nextDepositBlock = parseInt(await rootchain.currentDepositBlock.call())
+        assert.equal(currValidatorBlock + interval, nextBlockNum, "Child block did not increment by interval after submitting a block.");
+        assert.equal(nextDepositBlock, 1, "Deposit Block did not reset")
     });
 
     it("Invalid deposits", async () => {
-        let validatorBlock = parseInt(await rootchain.validatorBlocks.call())
-        let err;
-
-        let txBytes1 = RLP.encode([0, 0, 0, 0, 0, 0, accounts[2], 50000, 0, 0, 0]);
+        let validatorBlock = parseInt(await rootchain.currentChildBlock.call())
+        let err;
+
+        let txBytes1 = RLP.encode([0, 0, 0, 0, 0, 0, 0, 0, 0, 0, accounts[2], 50000, 0, 0, 0]);
         [err] = await to(rootchain.deposit(validatorBlock, txBytes1.toString('binary'), {from: accounts[2], value: 50}));
         if (!err) {
             assert.fail("Invalid deposit, did not revert");
         }
 
-        let txBytes2 = RLP.encode([0, 0, 0, 0, 0, 0, accounts[2], 50000, accounts[3], 10000, 0]);
+        let txBytes2 = RLP.encode([0, 0, 0, 0, 0, 0, 0, 0, 0, 0, accounts[2], 50000, accounts[3], 10000, 0]);
         [err] = await to(rootchain.deposit(validatorBlock, txBytes2.toString('binary'), {from: accounts[2], value: 50000}));
         if (!err) {
             assert.fail("Invalid deposit, did not revert");
         }
 
-        let txBytes3 = RLP.encode([3, 5, 0, 0, 0, 0, accounts[2], 50000, 0, 0, 0]);
+        let txBytes3 = RLP.encode([3, 5, 0, 0, 0, 0, 0, 0, 0, 0, accounts[2], 50000, 0, 0, 0]);
         [err] = await to(rootchain.deposit(validatorBlock, txBytes3.toString('binary'), {from: accounts[2], value: 50000}));
         if (!err) {
             assert.fail("Invalid deposit, did not revert");
         }
-
     });
 
     it("Deposit after unseen submitted block", async () => {
-        let txBytes = RLP.encode([0, 0, 0, 0, 0, 0, accounts[2], 50000, 0, 0, 0]);
-        let validatorBlock = parseInt(await rootchain.validatorBlocks.call())
+        let txBytes = RLP.encode([0, 0, 0, 0, 0, 0, 0, 0, 0, 0, accounts[2], 50000, 0, 0, 0]);
+        let validatorBlock = parseInt(await rootchain.currentChildBlock.call())
 
         for (i = 0; i < 5; i++) {
             await web3.eth.sendTransaction({from: authority, 'to': accounts[1], value: 100});
         }
         await rootchain.submitBlock('578484785954');
-        let newValidatorBlock = parseInt(await rootchain.validatorBlocks.call())
-        assert.equal(validatorBlock + 1, newValidatorBlock, "Validator Block doesn't increment")
+        let interval = parseInt(await rootchain.childBlockInterval.call())
+        let newValidatorBlock = parseInt(await rootchain.currentChildBlock.call())
+        assert.equal(validatorBlock + interval, newValidatorBlock, "Validator Block doesn't increment")
 
         let err;
         [err] = await to(rootchain.deposit(validatorBlock, txBytes.toString('binary'), {from: accounts[2], value: 50000}))
@@ -174,6 +178,7 @@
         // start the exit
         let txPos = [blockNum, 0, 0];
         let exitSigs = new Buffer(130).toString('hex') + confirmSignature.slice(2) + new Buffer(65).toString('hex');
+        
         await rootchain.startExit(txPos, txBytes.toString('binary'), 
             hexToBinary(proofForDepositBlock), hexToBinary(exitSigs), {from: accounts[2], value: minExitBond });
 
@@ -219,7 +224,7 @@
 
 
         // transact accounts[2] => accounts[3]. DOUBLE SPEND (earlier exit)
-        let txBytes = RLP.encode([blockNum, 0, 0, 0, 0, 0, accounts[3], 5000, 0, 0, 0]);
+        let txBytes = RLP.encode([blockNum, 0, 0, 0, 0, 0, 0, 0, 0, 0, accounts[3], 5000, 0, 0, 0]);
         let txHash = web3.sha3(txBytes.toString('hex'), {encoding: 'hex'});
         let sigs = await web3.eth.sign(accounts[2], txHash);
         sigs += new Buffer(65).toString('hex');
@@ -231,16 +236,18 @@
           computedRoot = web3.sha3(computedRoot + zeroHashes[i], 
             {encoding: 'hex'}).slice(2)
         }
+        let newBlockNum = await rootchain.currentChildBlock.call()
         await rootchain.submitBlock(hexToBinary(computedRoot));
 
         // create the right confirm sig
         let confirmHash = web3.sha3(txHash.slice(2) + sigs.slice(2) + computedRoot, {encoding: 'hex'});
         let confirmSignature = await web3.eth.sign(accounts[2], confirmHash);
-        let incorrectConfirmSig = await web3.eth.sign(accounts[2], "0x6969");
+        let incorrectConfirmSig = await web3.eth.sign(accounts[2], "0x1234");
+
 
         // challenge incorrectly
         let err
-        [err] = await to(rootchain.challengeExit([blockNum, 0, 0], [blockNum+1, 0, 0],
+        [err] = await to(rootchain.challengeExit([blockNum, 0, 0], [newBlockNum, 0, 0],
             txBytes.toString('binary'), hexToBinary(proofForDepositBlock),
             hexToBinary(sigs), hexToBinary(incorrectConfirmSig), {from: accounts[3]}));
         if (!err) {
@@ -249,7 +256,7 @@
 
         // challenge correctly
         let oldBal = (await rootchain.getBalance.call({from: accounts[3]})).toNumber();
-        await rootchain.challengeExit([blockNum, 0, 0], [blockNum+1, 0, 0],
+        await rootchain.challengeExit([blockNum, 0, 0], [newBlockNum, 0, 0],
             txBytes.toString('binary'), hexToBinary(proofForDepositBlock),
             hexToBinary(sigs), hexToBinary(confirmSignature), {from: accounts[3]});
 
@@ -287,19 +294,6 @@
         assert(exit[1] == 5000, "Incorrect amount");
         assert(exit[2][0] == blockNum, "Incorrect block number");
 
-<<<<<<< HEAD
-        [blockNum, ...rest] = await createAndSubmitTX(rootchain, accounts[3]);
-        exitSigs = new Buffer(130).toString('hex') + rest[1].slice(2) + new Buffer(65).toString('hex');
-        await rootchain.startExit([blockNum, 0, 0], rest[2].toString('binary'),
-            hexToBinary(proofForDepositBlock), hexToBinary(exitSigs), {from: accounts[3], value: minExitBond });
-        priority = 1000000000*blockNum;
-        exit = await rootchain.getExit.call(priority);
-        assert(exit[0] == accounts[3], "Incorrect exit owner");
-        assert(exit[1] == 5000, "Incorrect amount");
-        assert(exit[2][0] == blockNum, "Incorrect block number");
-
-=======
->>>>>>> 7c8888de
         // fast forward again
         let oldTime = (await web3.eth.getBlock(await web3.eth.blockNumber)).timestamp;
         await web3.currentProvider.send({jsonrpc: "2.0", method: "evm_increaseTime", params: [804800], id: 0});
